--- conflicted
+++ resolved
@@ -13,9 +13,5 @@
 1.1.6: Use correct app url to determine if an image is external or local
 1.1.7: Optimized support for multi-byte character strings (thanks to sergei3456)
 1.1.8: Optimized support for installations that serve multiple domains
-<<<<<<< HEAD
 1.1.9: Fixed resizing of image paths that contain spaces (thanks to adamo)
-=======
-1.1.9: Fixed resizing of image paths that contain spaces (thanks to adamo)
-1.2.0: Added `responsive-images:generate` artisan command to pre-generate all image sizes (thanks to kiselli)
->>>>>>> 0944e0a3
+1.2.0: Added `responsive-images:generate` artisan command to pre-generate all image sizes (thanks to kiselli)