1.0.1: First version of ResponsiveImages
1.0.2: 
    - Fixed encoding problems
    - Fixed broken media manager when using custom backend url
1.0.3: Added alternative-src config option to support jQuery.lazyLoad plugin
1.0.4: Fixed handling of filenames containing spaces (Thanks to webeks!)
1.1.0: Added settings page, support for lazy-loading plugins and responsive class attributes
1.1.1: Added compatibility with current edgeUpdate builds
1.1.2: Fixed processing of relative pahts when October runs in a subdirectory
1.1.3: Added french translation (thanks to damsfx)
1.1.4: Optimized support for multi-byte character strings (thanks to sergei3456)
1.1.5: Reverted multi-byte optimization since the change removes the DOCTYPE while parsing the html
1.1.6: Use correct app url to determine if an image is external or local
1.1.7: Optimized support for multi-byte character strings (thanks to sergei3456)
1.1.8: Optimized support for installations that serve multiple domains
1.1.9: Fixed resizing of image paths that contain spaces (thanks to adamo)
1.2.0: Added `responsive-images:generate` artisan command to pre-generate all image sizes (thanks to kiselli)
2.0.0: Implemented new image replacement technique (fixes lots of compatibility problems with other plugins)
2.0.1: Ignore image tags that don't have a src attribute
2.0.2: Fixed problem when using custom src attributes
2.0.3: Fixed handling of relative protocol urls
2.0.4: Added `svg` helper function to inline SVGs (see README for usage)
2.0.5: Added missing relations for Theme and SVGInliner classes
<<<<<<< HEAD
2.0.6: Optimized image matching to also include images with custom attributes before the src attribute
=======
2.0.6: Optimized image matching to also include images with custom attributes before the src attribute
2.0.7: Allow `| media` and `| theme` filters in the `svg` helper function
>>>>>>> c5c209a2
<|MERGE_RESOLUTION|>--- conflicted
+++ resolved
@@ -21,9 +21,5 @@
 2.0.3: Fixed handling of relative protocol urls
 2.0.4: Added `svg` helper function to inline SVGs (see README for usage)
 2.0.5: Added missing relations for Theme and SVGInliner classes
-<<<<<<< HEAD
 2.0.6: Optimized image matching to also include images with custom attributes before the src attribute
-=======
-2.0.6: Optimized image matching to also include images with custom attributes before the src attribute
-2.0.7: Allow `| media` and `| theme` filters in the `svg` helper function
->>>>>>> c5c209a2
+2.0.7: Allow `| media` and `| theme` filters in the `svg` helper function