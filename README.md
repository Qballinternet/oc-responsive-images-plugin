# ResponsiveImages Plugin for October CMS


Automatically generate and serve images for your visitor's viewport size without changing your theme!

<<<<<<< HEAD
## Focus point

With this feature, it is possible to define a focus point on any image attachment and display it responsive 
in your theme. 

### How it works

This feature has two components to it:

#### Backend 

In the backend, the file upload widget is extended with a simple focus point selector.

To enable this extension simply set `focuspoint: true` to any fileupload widget in your 
plugin's `fields.yaml`. This feature is off by default. 

Once it is enabled you can click on an uploaded image to select the focus point.

```yaml
fields:
    images:
        label: Images
        mode: image
        useCaption: true
        thumbOptions:
            mode: crop
            extension: auto
        span: full
        type: fileupload
        # Enable the focus point selector
        focuspoint: true
```

![focuspoint-configform](https://user-images.githubusercontent.com/10140882/51920398-97a27480-23e5-11e9-91ee-612da085fdb3.JPG)

#### Frontend

You can use the new `focus` method on any `File` model to get the source to a focus point image.

The `focus` method has the exact same API as the `thumb` method, you can specify a `height`, `width` and a `mode`.

```twig
<img src="{{ image.focus(200, 300, 'auto') }}" alt="">
```

This call will result in the following HTML:


```html
<img src="/storage/temp/public/a9f/2bd/159/offline-focus_30_400_500_50_50_0_0_auto__400.jpg" 
     alt="" 
     class="focuspoint-image" 
     style="width: 400px; height: 500px; object-fit: cover; object-position: 30% 80%;">
``` 

You can disable the injection of the inline styles via the plugin's backend settings.

If you want to use any of the existing focus point JS libraries you can also define a custom container
that will be place around the image. The focus coordinates can be injected as custom `data-*` attributes.

All of these settings are available on the plugin's backend settings page. 

```html
<div class="focuspoint-container" data-focus-x="50" data-focus-y="30">
    <img src="/storage/temp/public/a9f/2bd/159/offline-focus_30_400_500_50_50_0_0_auto__400.jpg" 
         alt="" 
         class="focuspoint-image" 
         data-focus-x="50"
         data-focus-y="30"
     >
 </div>
``` 

### Browser-Compatibility

Be aware that `object-fit` is not supported in IE without
[using a polyfill](https://github.com/bfred-it/object-fit-images).

## Responsive images

### How it works
=======
## Features

* Auto resize images
* Inline SVG helper function

## Auto resizing of images
>>>>>>> e69ec482

This plugin provides a middleware that adds `srcset` and `sizes` attributes to all locally served images in your html
 response.

It turns this

```
<img width="500" src="/storage/app/media/image.jpg">
```

into this

```
<img width="500" src="/storage/app/media/image.jpg" srcset="/storage/temp/public/be7/4d6/0cc/image__400.jpg 400w, /storage/temp/public/be7/4d6/0cc/image__768.jpg 768w, /storage/temp/public/be7/4d6/0cc/image__1024.jpg 1024w" sizes="(max-width: 500px) 100vw, 500px">
```
 
It automatically creates resized copies of the image and serves the most fitting one to your visitor.

All image copies are saved in your public temp path. Remote file systems are currently untested.

The images are generated on the first page load. Depending on the source image size this may take a few seconds. 
Subsequent page loads will be faster since the images are only resized once.

### Configuration

Three image sizes are created by default: 400, 768 and 1024 pixels. 

You can change these values by changing the settings in the backend.

#### Alternative `src` and `srcset` attributes

If you want to use an alternative `src` attribute you can change this via the backend settings page.
 
This is useful if you are using a plugin like [jQuery.lazyLoad](http://www.appelsiini.net/projects/lazyload) where the image
 is initially linked via a `data-original` attribute.
 
 If your plugin requires an alternative srcset attribute (like [verlok/LazyLoad](https://github.com/verlok/lazyload)) this can also be specified via the backend settings. 


#### Global `class` attributes

If you want to add a class to every processed image you can configure this via the backend settings.

This is useful if you want to add Bootstrap's `img-responsive` class to all images on your website.

### Pre-generate images

You can use the `php artisan responsive-images:generate` command to pre-generate responsive images. The command uses 
October's `pages.menuitem.*` events to build a list of all available URLs and pre-generates all images used on these 
pages. 

### Test results

I have tested this plugin on a page with 20 hd wallpapers from pixabay.

| Viewport width | Transferred file size |
| -------------: | ---------------------:|
|        1920 px |               21.8 MB |
|        1024 px |                3.1 MB |
|         768 px |                2.0 MB |
|         400 px |                0.8 MB |

## Inlining SVG images

This plugin registers a simple `svg` helper function that enables you to inline SVG images from your project.

```twig
<!-- search in theme directory -->
<div class="inline-svg-wrapper">
	{{ svg('assets/icon.svg') }}
</div>

<!-- start with a / to search relative to the project's root -->
<div class="inline-svg-wrapper">
	{{ svg('/plugins/vendor/plugin/assets/icon.svg') }}
</div>
```

### Using variables

Aside from inlining the SVG itself the helper function will also pass any variables
along to the SVG and parse it using October's Twig parser. This means you can
easily create dynamic SVGs.

```svg
<!-- icon.svg -->
<svg fill="{{ fill }}" width="{{ width | default(800) }}"> ...
```

```html
<!-- You can pass variables along as a second parameter -->
<img src="{{ svg('/plugins/xy/assets/icon.svg', {fill: '#f00', width: '200'}) }}">
```

## Bug reports

It is very likely that there will be bugs with some specific html markup. If you encounter such a bug, please report it.

## Future plans

* Exclude/Include-Filters
* Maybe a component to enable the middleware only on some pages<|MERGE_RESOLUTION|>--- conflicted
+++ resolved
@@ -1,15 +1,15 @@
 # ResponsiveImages Plugin for October CMS
-
 
 Automatically generate and serve images for your visitor's viewport size without changing your theme!
 
-<<<<<<< HEAD
-## Focus point
 
-With this feature, it is possible to define a focus point on any image attachment and display it responsive 
-in your theme. 
+## Features
 
-### How it works
+* Focuspoint
+* Responsive images
+* Inline SVG helper function
+
+## Focuspoint
 
 This feature has two components to it:
 
@@ -85,14 +85,6 @@
 ## Responsive images
 
 ### How it works
-=======
-## Features
-
-* Auto resize images
-* Inline SVG helper function
-
-## Auto resizing of images
->>>>>>> e69ec482
 
 This plugin provides a middleware that adds `srcset` and `sizes` attributes to all locally served images in your html
  response.
@@ -116,13 +108,13 @@
 The images are generated on the first page load. Depending on the source image size this may take a few seconds. 
 Subsequent page loads will be faster since the images are only resized once.
 
-### Configuration
+## Configuration
 
 Three image sizes are created by default: 400, 768 and 1024 pixels. 
 
 You can change these values by changing the settings in the backend.
 
-#### Alternative `src` and `srcset` attributes
+### Alternative `src` and `srcset` attributes
 
 If you want to use an alternative `src` attribute you can change this via the backend settings page.
  
@@ -132,19 +124,19 @@
  If your plugin requires an alternative srcset attribute (like [verlok/LazyLoad](https://github.com/verlok/lazyload)) this can also be specified via the backend settings. 
 
 
-#### Global `class` attributes
+### Global `class` attributes
 
 If you want to add a class to every processed image you can configure this via the backend settings.
 
 This is useful if you want to add Bootstrap's `img-responsive` class to all images on your website.
 
-### Pre-generate images
+## Pre-generate images
 
 You can use the `php artisan responsive-images:generate` command to pre-generate responsive images. The command uses 
 October's `pages.menuitem.*` events to build a list of all available URLs and pre-generates all images used on these 
 pages. 
 
-### Test results
+## Test results
 
 I have tested this plugin on a page with 20 hd wallpapers from pixabay.
 
